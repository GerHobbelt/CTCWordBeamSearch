--- conflicted
+++ resolved
@@ -19,17 +19,8 @@
 	mat=tf.placeholder(tf.float32, shape=feedMat.shape)
         seqLen = tf.placeholder(tf.int32,shape=feedSeqLen.shape)
 	# decode using the "Words" mode of word beam search with beam width set to 25 and add-k smoothing to 0.0
-<<<<<<< HEAD
-	assert(len(chars)+1==mat.shape[2])
+	assert len(chars) + 1 == mat.shape[2]
 	decode,score=word_beam_search_module.word_beam_search(mat, seqLen, 25, 'Words', 0.0, corpus.encode('utf8'), chars.encode('utf8'), wordChars.encode('utf8'))
-=======
-	assert len(chars) + 1 == mat.shape[2]
-	decode = word_beam_search_module.word_beam_search(mat, 25, 'Words', 0.0, corpus.encode('utf8'), chars.encode('utf8'), wordChars.encode('utf8'))
-
-	# feed matrix of shape TxBxC and evaluate TF graph
-	res = sess.run(decode, { mat:feedMat })
->>>>>>> 51465953
-
 	# feed matrix of shape TxBxC,Bx1 and evaluate TF graph
 	result=sess.run([decode,score], { mat:feedMat, seqLen: feedSeqLen })
         res = result[0]
@@ -64,21 +55,12 @@
 
 def testMiniExample():
 	"mini example, just to check that everything is working"
-<<<<<<< HEAD
 	corpus='a ba' # two words "a" and "ba", separated by whitespace
 	chars='ab ' # the first three characters which occur in the matrix (in this ordering)
 	wordChars='ab' # whitespace not included which serves as word-separating character
 	mat=np.array([[[0.9, 0.1, 0.0, 0.0]],[[0.0, 0.0, 0.0, 1.0]],[[0.6, 0.4, 0.0, 0.0]]]) # 3 time-steps and 4 characters per time time ("a", "b", " ", blank)
         seqLen = np.array([mat.shape[0]],dtype=np.int32)
 	res=testCustomOp(mat, seqLen, corpus, chars, wordChars)
-=======
-	corpus = 'a ba' # two words "a" and "ba", separated by whitespace
-	chars = 'ab ' # the first three characters which occur in the matrix (in this ordering)
-	wordChars = 'ab' # whitespace not included which serves as word-separating character
-	mat = np.array([[[0.9, 0.1, 0.0, 0.0]],[[0.0, 0.0, 0.0, 1.0]],[[0.6, 0.4, 0.0, 0.0]]]) # 3 time-steps and 4 characters per time time ("a", "b", " ", blank)
-
-	res = testCustomOp(mat, corpus, chars, wordChars)	
->>>>>>> 51465953
 	print('')
 	print('Mini example:')
 	print('Label string:', res[0])
@@ -88,7 +70,6 @@
 
 def testRealExample():
 	"real example using a sample from a HTR dataset"
-<<<<<<< HEAD
 	dataPath='../data/bentham/'
 	corpus=codecs.open(dataPath+'corpus.txt', 'r', 'utf8').read()
 	chars=codecs.open(dataPath+'chars.txt', 'r', 'utf8').read()
@@ -96,15 +77,6 @@
 	mat=loadMat(dataPath+'mat_2.csv')
         seqLen = np.array([mat.shape[0]],dtype=np.int32)
 	res=testCustomOp(mat, seqLen, corpus, chars, wordChars)
-=======
-	dataPath = '../data/bentham/'
-	corpus = codecs.open(dataPath + 'corpus.txt', 'r', 'utf8').read()
-	chars = codecs.open(dataPath + 'chars.txt', 'r', 'utf8').read()
-	wordChars = codecs.open(dataPath + 'wordChars.txt', 'r', 'utf8').read()
-	mat = loadMat(dataPath + 'mat_2.csv')
-
-	res = testCustomOp(mat, corpus, chars, wordChars)
->>>>>>> 51465953
 	print('')
 	print('Real example:')
 	print('Label string:', res[0])
@@ -115,8 +87,4 @@
 if __name__=='__main__':
 	# test custom op
 	testMiniExample()
-<<<<<<< HEAD
-	testRealExample()
-=======
-	testRealExample()
->>>>>>> 51465953
+	testRealExample()